from __future__ import annotations

import numpy as np
from scipy import integrate

from genki_signals.buffers import NumpyBuffer
from genki_signals.signal_functions.base import SignalFunction, SignalName


class Scale(SignalFunction):
<<<<<<< HEAD
    def __init__(self, input_signal: SignalName, name: str, scale_factor: float):
=======
    """
    Scale an input signal by a constant factor
    """
    def __init__(self, input_signal: SignalName, scale_factor: float, name: str):
>>>>>>> 89894a27
        super().__init__(input_signal, name=name, params={"scale_factor": scale_factor})
        self.scale_factor = scale_factor

    def __call__(self, x):
        return x * self.scale_factor


class Sum(SignalFunction):
    """Sum multiple signals"""
    def __call__(self, *inputs):
        return sum(inputs)


class Difference(SignalFunction):
    """Find the difference between 2 signals"""

    def __call__(self, a, b):
        return a - b


class Multiply(SignalFunction):
    """Multiply 2 signals"""
    def __init__(self, input_a: SignalName, input_b: SignalName, name: str):
        super().__init__(input_a, input_b, name=name)

    def __call__(self, a, b):
        return a * b


class Pow(SignalFunction):
    def __init__(self, input_signal: SignalName, name: str, exponent: float = 2.0):
        super().__init__(input_signal, name=name, params={"exponent": exponent})
        self.exponent = exponent

    def __call__(self, x):
        return x**self.exponent
    

class Exp(SignalFunction):
    def __init__(self, input_signal: SignalName, name: str, base: float = np.e):
        super().__init__(input_signal, name=name, params={"base": base})
        self.base = base

    def __call__(self, x):
        return self.base**x


class Logarithm(SignalFunction):
    def __init__(self, input_signal: SignalName, name: str, base: float = np.e):
        super().__init__(input_signal, name=name, params={"base": base})
        self.base = base

    def __call__(self, x):
        return np.log(x) / np.log(self.base)


class Integrate(SignalFunction):
    """Integrates a signal with respect to another signal (usually time)"""

    def __init__(
        self,
        input_a: SignalName,
        input_b: SignalName,
        name: str,
        use_trapz: bool = True,
    ):
        super().__init__(input_a, input_b, name=name, params={"use_trapz": use_trapz})
        self.trapezoid = use_trapz
        self.state = 0.0
        self.last_b = None

    def __call__(self, a, b):
        if self.trapezoid:
            val = self.state + integrate.cumulative_trapezoid(y=a, x=b, initial=0.0, axis=-1)
        else:
            prepend_b = b[..., 0:1] if self.last_b is None else self.last_b
            db = np.diff(b, prepend=prepend_b)
            val = self.state + a.cumsum(axis=-1) * db

        if len(val) > 0:
            self.state = val[..., -1]
            self.last_b = b[..., -1:]

        return val


class Differentiate(SignalFunction):
    """
    Differentiates a signal with respect to another signal (usually time).
    If input_b is None, the discrete difference of input_a is used.
    """

    def __init__(self, input_a: SignalName, input_b: SignalName, name: str):
        input_signals = [input_a] if input_b is None else [input_a, input_b]
        super().__init__(*input_signals, name=name)
        self.last_a = None
        self.last_b = None

    def __call__(self, a, b=None):
        if b is None:  # I.e. use discrete difference
            b = np.arange(len(a))

        prepend_a = a[..., 0:1] if self.last_a is None else self.last_a
        prepend_b = b[..., 0:1] if self.last_b is None else self.last_b
        da = np.diff(a, prepend=prepend_a)
        db = np.diff(b, prepend=prepend_b)

        # when there is no change in b, the derivative (da/db) is set to 0
        zeros = np.where(db == 0)[0]
        da[zeros] = 0
        db[zeros] = 1

        self.last_a = a[..., -1:]
        self.last_b = b[..., -1:]

        return da / db


class MovingAverage(SignalFunction):
    """Returns the moving average of a signal"""

    def __init__(self, input_signal: SignalName, name: str, length: int):
        super().__init__(input_signal, name=name, params={"length": length})
        self.buffer = NumpyBuffer(maxlen=length)

    def __call__(self, x):
        output = np.zeros(x.shape)
        for i in range(x.shape[-1]):
            self.buffer.extend(x[..., i : i + 1])
            output[i] = np.mean(self.buffer.view(), axis=-1)
        return output
    
class Clip(SignalFunction):
    """ Limit the values of a signal """

    def __init__(self, input_signal: SignalName, name: str, min_value: float, max_value: float):
        super().__init__(input_signal, name=name, params={"min_value": min_value, "max_value": max_value})
        self.min_value = min_value
        self.max_value = max_value

    def __call__(self, x):
        return np.clip(x, self.min_value, self.max_value)
    

__all__ = [
    "Scale",
    "Sum",
    "Difference",
    "Multiply",
    "Pow",
    "Exp",
    "Logarithm",
    "Integrate",
    "Differentiate",
    "MovingAverage",
]<|MERGE_RESOLUTION|>--- conflicted
+++ resolved
@@ -8,14 +8,10 @@
 
 
 class Scale(SignalFunction):
-<<<<<<< HEAD
-    def __init__(self, input_signal: SignalName, name: str, scale_factor: float):
-=======
     """
     Scale an input signal by a constant factor
     """
-    def __init__(self, input_signal: SignalName, scale_factor: float, name: str):
->>>>>>> 89894a27
+   def __init__(self, input_signal: SignalName, name: str, scale_factor: float):
         super().__init__(input_signal, name=name, params={"scale_factor": scale_factor})
         self.scale_factor = scale_factor
 
