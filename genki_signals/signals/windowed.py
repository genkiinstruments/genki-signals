<<<<<<< HEAD
from abc import ABC, abstractmethod
=======
from __future__ import annotations
>>>>>>> 88f84e69

import numpy as np
import scipy

<<<<<<< HEAD
from genki_signals.buffers import NumpyBuffer, DataBuffer
from genki_signals.signals.base import Signal
=======
from genki_signals.buffers import NumpyBuffer
from genki_signals.signals.base import Signal, SignalName
>>>>>>> 88f84e69


def upsample(signal, factor):
    # Note that we can potentially use other methods for upsampling e.g. interpolation
    return signal.repeat(factor, axis=-1)


class SampleRate(Signal):
    def __init__(self, input_name: SignalName = "timestamp", name: str = "sample_rate", unit_multiplier: float=1):
        self.name = name
        self.input_names = [input_name]
        self.unit_multiplier = unit_multiplier
        self.last_ts = 0

    def __call__(self, signal):
        rate = 1 / np.diff(signal, prepend=self.last_ts)
        self.last_ts = signal[-1]
        return rate * self.unit_multiplier


<<<<<<< HEAD
class WindowedSignal(Signal, ABC):
    def __init__(self, window_size, output_shape, window_overlap=0, default_value=0.0, upsample=False):
=======
class WindowedSignal(Signal):
    def __init__(self, window_size: int, window_overlap: int, output_shape, default_value: float=0.0, upsample: bool=True):
>>>>>>> 88f84e69
        self.win_size = window_size
        self.window_overlap = window_overlap
        self.num_to_pop = self.win_size - window_overlap
        self.input_buffer = NumpyBuffer(None)
        self.output_buffer = NumpyBuffer(None, n_cols=output_shape)
        if upsample:
            self.output_buffer.extend(default_value * np.ones((*output_shape, window_size - 1)))
        self.default_value = default_value
        self.upsample = upsample

    def __call__(self, inputs):
        self.input_buffer.extend(inputs)
        while len(self.input_buffer) >= self.win_size:
            inputs = self.input_buffer.view(self.win_size)
            self.input_buffer.popleft(self.num_to_pop)
            out = self.windowed_fn(inputs)
            if self.upsample:
                upsampled = upsample(out, self.num_to_pop)
            else:
                upsampled = out
            self.output_buffer.extend(upsampled)

        if self.upsample:
            return self.output_buffer.popleft(len(inputs))
        else:
            return self.output_buffer.popleft_all()

    @abstractmethod
    def windowed_fn(self, **inputs):
        raise NotImplementedError


class FourierTransform(WindowedSignal):
    """
    Computes a windowed spectrogram from a raw signal
    """
    def __init__(
            self,
            input_name: SignalName,
            name: str,
            window_size: int = 256,
            window_overlap: int = 0,
            detrend_type: str = "linear",
            window_type: str = "hann",
            upsample: bool = False,
    ):
        self.name = name
        self.win_size = window_size
        self.no_buckets = window_size // 2 + 1
        self.input_names = [input_name]
        self.detrend_type = detrend_type
        if window_type == "hann":
            self.window_fn = scipy.signal.windows.hann
        else:
            raise ValueError(f"Unknown window type: {window_type}")
<<<<<<< HEAD
        super().__init__(window_size=window_size, window_overlap=window_overlap,
                         output_shape=(self.no_buckets,), default_value=0+0j, **kwargs)
=======
        super().__init__(window_size, window_overlap, (self.no_buckets,), default_value=0+0j, upsample=upsample)
>>>>>>> 88f84e69

    def windowed_fn(self, sig):
        sig = scipy.signal.detrend(sig, type=self.detrend_type)
        sig = sig * self.window_fn(sig.shape[-1])
        sig_fft = np.fft.rfft(sig) / self.win_size
        if sig_fft.ndim == 1:
            sig_fft = sig_fft[:, None]
        return sig_fft


class Delay(Signal):
    """Delays signal by n samples"""

    def __init__(self, sig_a: SignalName, n: int, name: str=None):
        self.name = name if name is not None else "Delay"
        self.n = n
        self.input_names = [sig_a]
        self.buffer = None

    def __call__(self, sig):
        if self.buffer is None:
            self.buffer = NumpyBuffer(None, sig.shape[:-1])
            init_vals = np.zeros((self.n, *sig.shape[:-1]))
            self.buffer.extend(init_vals)

        self.buffer.extend(sig)
        out = self.buffer.popleft(sig.shape[-1])
        return out


__all__ = [
    "SampleRate",
    "FourierTransform",
    "Delay",
    ]<|MERGE_RESOLUTION|>--- conflicted
+++ resolved
@@ -1,19 +1,11 @@
-<<<<<<< HEAD
+from __future__ import annotations
 from abc import ABC, abstractmethod
-=======
-from __future__ import annotations
->>>>>>> 88f84e69
 
 import numpy as np
 import scipy
 
-<<<<<<< HEAD
 from genki_signals.buffers import NumpyBuffer, DataBuffer
-from genki_signals.signals.base import Signal
-=======
-from genki_signals.buffers import NumpyBuffer
 from genki_signals.signals.base import Signal, SignalName
->>>>>>> 88f84e69
 
 
 def upsample(signal, factor):
@@ -34,13 +26,8 @@
         return rate * self.unit_multiplier
 
 
-<<<<<<< HEAD
 class WindowedSignal(Signal, ABC):
-    def __init__(self, window_size, output_shape, window_overlap=0, default_value=0.0, upsample=False):
-=======
-class WindowedSignal(Signal):
-    def __init__(self, window_size: int, window_overlap: int, output_shape, default_value: float=0.0, upsample: bool=True):
->>>>>>> 88f84e69
+    def __init__(self, window_size: int, output_shape, window_overlap: int=0, default_value: float=0.0, upsample: bool=False):
         self.win_size = window_size
         self.window_overlap = window_overlap
         self.num_to_pop = self.win_size - window_overlap
@@ -85,7 +72,7 @@
             window_overlap: int = 0,
             detrend_type: str = "linear",
             window_type: str = "hann",
-            upsample: bool = False,
+            **kwargs
     ):
         self.name = name
         self.win_size = window_size
@@ -96,12 +83,8 @@
             self.window_fn = scipy.signal.windows.hann
         else:
             raise ValueError(f"Unknown window type: {window_type}")
-<<<<<<< HEAD
         super().__init__(window_size=window_size, window_overlap=window_overlap,
                          output_shape=(self.no_buckets,), default_value=0+0j, **kwargs)
-=======
-        super().__init__(window_size, window_overlap, (self.no_buckets,), default_value=0+0j, upsample=upsample)
->>>>>>> 88f84e69
 
     def windowed_fn(self, sig):
         sig = scipy.signal.detrend(sig, type=self.detrend_type)
