from __future__ import annotations

import numpy as np
import scipy

from genki_signals.buffers import NumpyBuffer
from genki_signals.signals.base import Signal, signal


def upsample(signal, factor):
    # Note that we can potentially use other methods for upsampling e.g. interpolation
    return signal.repeat(factor, axis=-1)


class SampleRate(Signal):
    def __init__(self, input_name: signal = "timestamp", name: str = "sample_rate", unit_multiplier: float=1):
        self.name = name
        self.input_names = [input_name]
        self.unit_multiplier = unit_multiplier
        self.last_ts = 0

    def __call__(self, signal):
        rate = 1 / np.diff(signal, prepend=self.last_ts)
        self.last_ts = signal[-1]
        return rate * self.unit_multiplier


class WindowedSignal(Signal):
    def __init__(self, window_size: int, window_overlap: int, output_shape, default_value: float=0.0, upsample: bool=True):
        self.win_size = window_size
        self.window_overlap = window_overlap
        self.num_to_pop = self.win_size - window_overlap
        self.input_buffer = NumpyBuffer(None)
        self.output_buffer = NumpyBuffer(None, n_cols=output_shape)
        self.output_buffer.extend(default_value * np.ones((*output_shape, window_size-1)))
        self.default_value = default_value
        self.upsample = upsample

    def __call__(self, sig):
        self.input_buffer.extend(sig)
        while len(self.input_buffer) >= self.win_size:
            x = self.input_buffer.view(self.win_size)
            self.input_buffer.popleft(self.num_to_pop)
            out = self.windowed_fn(x)
            if self.upsample:
                upsampled = upsample(out, self.num_to_pop)
            else:
                upsampled = out
            self.output_buffer.extend(upsampled)
        return self.output_buffer.popleft(len(sig))

    def windowed_fn(self, x):
        raise NotImplementedError


class FourierTransform(WindowedSignal):
    """
    Computes a windowed spectrogram from a raw signal
    """
    def __init__(
            self,
            input_name: signal,
            name: str,
            window_size: int = 256,
            window_overlap: int = 0,
            detrend_type: str = "linear",
            window_type: str = "hann",
            upsample: bool = False,
    ):
        self.name = name
        self.win_size = window_size
        self.no_buckets = window_size // 2 + 1
        self.input_names = [input_name]
        self.detrend_type = detrend_type
        if window_type == "hann":
            self.window_fn = scipy.signal.windows.hann
        else:
            raise ValueError(f"Unknown window type: {window_type}")
        super().__init__(window_size, window_overlap, (self.no_buckets,), default_value=0+0j, upsample=upsample)

    def windowed_fn(self, sig):
        sig = scipy.signal.detrend(sig, type=self.detrend_type)
        sig = sig * self.window_fn(sig.shape[-1])
        sig_fft = np.fft.rfft(sig) / self.win_size
        if sig_fft.ndim == 1:
            sig_fft = sig_fft[:, None]
        return sig_fft


class Delay(Signal):
    """Delays signal by n samples"""

    def __init__(self, sig_a: signal, n: int, name: str=None):
        self.name = name if name is not None else "Delay"
        self.n = n
        self.input_names = [sig_a]
        self.buffer = None

    def __call__(self, sig):
        if self.buffer is None:
            self.buffer = NumpyBuffer(None, sig.shape[:-1])
            init_vals = np.zeros((self.n, *sig.shape[:-1]))
            self.buffer.extend(init_vals)

        self.buffer.extend(sig)
<<<<<<< HEAD
        out = self.buffer.popleft(len(sig))
        return out


__all__ = [
    "SampleRate",
    "FourierTransform",
    "Delay",
    ]
=======
        out = self.buffer.popleft(sig.shape[-1])
        return out
>>>>>>> 5d078d96
<|MERGE_RESOLUTION|>--- conflicted
+++ resolved
@@ -103,8 +103,7 @@
             self.buffer.extend(init_vals)
 
         self.buffer.extend(sig)
-<<<<<<< HEAD
-        out = self.buffer.popleft(len(sig))
+        out = self.buffer.popleft(sig.shape[-1])
         return out
 
 
@@ -112,8 +111,4 @@
     "SampleRate",
     "FourierTransform",
     "Delay",
-    ]
-=======
-        out = self.buffer.popleft(sig.shape[-1])
-        return out
->>>>>>> 5d078d96
+    ]