--- conflicted
+++ resolved
@@ -1,7 +1,3 @@
-<<<<<<< HEAD
-# README
-Genki signals realtime signal processing
-=======
 # Genki Signals
 
 Genki signals is a library to do real time signal processing and machine learning on sensor data. Using this library you
@@ -16,4 +12,3 @@
 
 ## Usage
 Genki Signals is designed to work in Jupyter notebooks. You can find some examples in the [examples](examples) folder.
->>>>>>> ac07fdfd
