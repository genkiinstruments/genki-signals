{
 "cells": [
  {
   "cell_type": "markdown",
   "id": "337c43a4",
   "metadata": {},
   "source": [
    "# Signal functions in depth"
   ]
  },
  {
   "cell_type": "markdown",
   "id": "8ff7ec09",
   "metadata": {},
   "source": [
    "* Geometry example, raw acc/gyro data from Wave and compute pose, 3D cube? Gravity? Linear acceleration?\n",
    "* Filtering / spectrogram example with mic data / wave forms\n",
    "* ML inference example\n",
    "* Windowed signal functions: delay? FFT?\n",
    "* Creating custom signal functions, serialization quirks"
   ]
  },
  {
   "cell_type": "markdown",
   "id": "9e49de56",
   "metadata": {},
   "source": [
    "`SignalFunction`s are functions that take in one or more sigals and return a new signal. They can be one of to types:\n",
    "\n",
    "* one-to-one functions take in one sample and return one sample. They can be stateful and depend on previous samples, but the number of samples out should always be the same as number of samples in.\n",
    "* many-to-one (Windowed) functions operate on a sliding window of samples. The windows can overlap, but the function only returns one value per window. They can still receive a single sample at a time but will only return a value when the window has been filled. As well as defining what to do with the whow to process a window they need to define the window length window overlap. "
   ]
  },
  {
   "cell_type": "code",
   "execution_count": 6,
   "id": "cb63c37a",
   "metadata": {},
   "outputs": [],
   "source": [
    "from genki_signals.system import System\n",
    "from genki_signals.sources import *\n",
    "from genki_signals.functions import *\n",
    "from genki_signals.frontends import *"
   ]
  },
  {
   "cell_type": "markdown",
   "id": "252077a8",
   "metadata": {},
   "source": [
    "A good example of a windowed signal is short-time Fourier transform (stft)"
   ]
  },
  {
   "cell_type": "code",
   "execution_count": 7,
   "id": "00d75864",
   "metadata": {},
   "outputs": [],
   "source": [
    "mic = MicSource()\n",
    "stft = FourierTransform(\"audio\", \"fourier\", window_size=1024, window_overlap=512)\n",
    "fourier_system = System(mic, [stft])\n",
    "\n",
    "fourier_system.start()"
   ]
  },
  {
   "cell_type": "markdown",
   "id": "dd64554b",
   "metadata": {},
   "source": [
    "One way to view data from a `System` is to connect it to a buffer with `System.register_data_feed`. This can be useful to see if a `SignalFunction` is behaving properly"
   ]
  },
  {
   "cell_type": "code",
   "execution_count": 8,
   "id": "f273f6e8",
   "metadata": {},
   "outputs": [],
   "source": [
    "from genki_signals.buffers import DataBuffer\n",
    "\n",
    "buffer = DataBuffer()\n",
    "\n",
    "fourier_system.register_data_feed(id(buffer), lambda d: buffer.extend(d))"
   ]
  },
  {
   "cell_type": "markdown",
   "id": "02d96659",
   "metadata": {},
   "source": [
    "Now all data that goes through our `System` will be sent to the buffer. Below we can view our buffer."
   ]
  },
  {
   "cell_type": "code",
   "execution_count": 9,
   "id": "e84b7df1",
   "metadata": {},
   "outputs": [
    {
     "data": {
      "text/plain": [
       "DataBuffer(max_size=None, data=timestamp: (6,)\n",
       "audio: (6144,)\n",
       "fourier: (513, 12))"
      ]
     },
     "execution_count": 9,
     "metadata": {},
     "output_type": "execute_result"
    }
   ],
   "source": [
    "buffer"
   ]
  },
  {
   "cell_type": "code",
   "execution_count": 10,
   "id": "dfeb6ea2",
   "metadata": {},
   "outputs": [],
   "source": [
    "fourier_system.stop()"
   ]
  },
  {
   "cell_type": "markdown",
   "id": "6f8b23ca",
   "metadata": {},
   "source": [
    "Another example of a `SignalFunction` are the `Inference` / `WindowedInference` functions which take in a onnx file and calculate inference on it.\n",
    "\n",
    "Let's load a model which predicts the relative depth of an image.\n",
    "\n",
    "Note: You can also create your own `Inference` function but more on custom `SignalFunctions` later."
   ]
  },
  {
   "cell_type": "code",
   "execution_count": 4,
   "id": "a4a7eb1e",
   "metadata": {},
   "outputs": [
    {
     "name": "stderr",
     "output_type": "stream",
     "text": [
      "Using cache found in /Users/egill/.cache/torch/hub/intel-isl_MiDaS_master\n"
     ]
    },
    {
     "name": "stdout",
     "output_type": "stream",
     "text": [
      "Loading weights:  None\n"
     ]
    },
    {
     "name": "stderr",
     "output_type": "stream",
     "text": [
      "Using cache found in /Users/egill/.cache/torch/hub/rwightman_gen-efficientnet-pytorch_master\n",
      "/Users/egill/.cache/torch/hub/rwightman_gen-efficientnet-pytorch_master/geffnet/conv2d_layers.py:47: TracerWarning: Converting a tensor to a Python boolean might cause the trace to be incorrect. We can't record the data flow of Python values, so this value will be treated as a constant in the future. This means that the trace might not generalize to other inputs!\n",
      "  return max((-(i // -s) - 1) * s + (k - 1) * d + 1 - i, 0)\n",
      "/Users/egill/opt/miniconda3/envs/genki/lib/python3.9/site-packages/torch/onnx/utils.py:689: UserWarning: Constant folding - Only steps=1 can be constant folded for opset >= 10 onnx::Slice op. Constant folding not applied. (Triggered internally at /Users/runner/work/pytorch/pytorch/pytorch/torch/csrc/jit/passes/onnx/constant_fold.cpp:181.)\n",
      "  _C._jit_pass_onnx_graph_shape_type_inference(\n",
      "/Users/egill/opt/miniconda3/envs/genki/lib/python3.9/site-packages/torch/onnx/utils.py:1186: UserWarning: Constant folding - Only steps=1 can be constant folded for opset >= 10 onnx::Slice op. Constant folding not applied. (Triggered internally at /Users/runner/work/pytorch/pytorch/pytorch/torch/csrc/jit/passes/onnx/constant_fold.cpp:181.)\n",
      "  _C._jit_pass_onnx_graph_shape_type_inference(\n"
     ]
    },
    {
     "name": "stdout",
     "output_type": "stream",
     "text": [
      "================ Diagnostic Run torch.onnx.export version 2.0.1 ================\n",
      "verbose: False, log level: Level.ERROR\n",
      "======================= 0 NONE 0 NOTE 0 WARNING 0 ERROR ========================\n",
      "\n"
     ]
    }
   ],
   "source": [
    "import torch # need to install torch + timm\n",
    "\n",
    "#load the model from torch.hub\n",
    "midas = torch.hub.load(\"intel-isl/MiDaS\", \"MiDaS_small\")\n",
    "\n",
    "input_resolution = (256, 256)\n",
    "dummy_input = torch.randn((1, 3, *input_resolution))\n",
    "model_path = \"./midas.onnx\"\n",
    "\n",
    "# export the model to onnx\n",
    "torch.onnx.export(\n",
    "    midas,\n",
    "    dummy_input,\n",
    "    model_path,\n",
    "    input_names=[\"input\"],\n",
    "    output_names=[\"output\"],\n",
    "    # dynamic_axes=({\"input\": [0]})\n",
    ")"
   ]
  },
  {
   "cell_type": "markdown",
   "id": "f5e12355",
   "metadata": {},
   "source": [
    "To connect the model to our camera we need to create a `CameraSource`, a `Sampler` to sample it, and connect it to a `System` which also computes the inference"
   ]
  },
  {
   "cell_type": "code",
   "execution_count": 11,
   "id": "c5f49990",
   "metadata": {},
   "outputs": [],
   "source": [
    "camera = CameraSource(resolution=input_resolution)\n",
    "camera_sampler = Sampler({\"model_input\": camera}, 10)\n",
    "model_inference = Inference(\"model_input\", \"model_output\", model_path, stateful=False)\n",
    "inference_system = System(camera_sampler, [model_inference], update_rate=50)\n",
    "inference_system.start()"
   ]
  },
  {
   "cell_type": "markdown",
   "id": "96cba5e5",
   "metadata": {},
   "source": [
    "Now the depth image is under the key \"model_output\" and we can visualize it with our `WidgetFrontend`"
   ]
  },
  {
   "cell_type": "code",
   "execution_count": 12,
   "id": "c4bdc3f1",
   "metadata": {},
   "outputs": [
    {
     "data": {
      "application/vnd.jupyter.widget-view+json": {
       "model_id": "3824591a490a40e68972dec6bc3403b0",
       "version_major": 2,
       "version_minor": 0
      },
      "text/plain": [
       "VBox(children=(HBox(children=(Image(value=b'', format='jpeg'), Image(value=b'', format='jpeg'))), HBox()))"
      ]
     },
     "metadata": {},
     "output_type": "display_data"
    }
   ],
   "source": [
    "from genki_signals.frontends import Video, WidgetFrontend\n",
    "\n",
    "video = Video(\"model_input\")\n",
    "depth = Video(\"model_output\")\n",
    "\n",
    "frontend = WidgetFrontend(inference_system, [video, depth])\n",
    "\n",
    "frontend"
   ]
  },
  {
   "cell_type": "code",
   "execution_count": 13,
   "id": "4171b712",
   "metadata": {},
   "outputs": [],
   "source": [
    "inference_system.stop()"
   ]
  },
  {
   "cell_type": "markdown",
   "id": "b68aee6b",
   "metadata": {},
   "source": [
    "Notes on using multiple signal functions:\n",
    "\n",
    "If one `SignalFunction` depends on the output of another `SignalFunction` then it needs to come after the other in the initialization of the `System`\n",
    "\n",
    "An example of a sequence of `SignalFunction`s:"
   ]
  },
  {
   "cell_type": "code",
   "execution_count": 14,
   "id": "a51a1fb0",
   "metadata": {},
   "outputs": [],
   "source": [
    "pos_to_vel = Differentiate(\"mouse_pos\", \"timestamp\", \"mouse_vel\")\n",
    "vel_to_acc = Differentiate(\"mouse_vel\", \"timestamp\", \"mouse_acc\")\n",
    "acc_to_vel = Integrate(\"mouse_acc\", \"timestamp\", \"mouse_vel_2\")\n",
    "vel_to_pos = Integrate(\"mouse_vel_2\", \"timestamp\", \"mouse_pos_2\", use_trapz=False)\n",
    "\n",
    "mouse_source = MouseSource()\n",
    "sampler = Sampler({\"mouse_pos\": mouse_source}, 100)\n",
    "system = System(sampler, [pos_to_vel, vel_to_acc, acc_to_vel, vel_to_pos])\n",
    "\n",
    "system.start()"
   ]
  },
  {
   "cell_type": "code",
   "execution_count": 15,
   "id": "332ea08a",
   "metadata": {},
   "outputs": [
    {
     "data": {
      "application/vnd.jupyter.widget-view+json": {
       "model_id": "de958a91eafa489ea57eb54fff195e9e",
       "version_major": 2,
       "version_minor": 0
      },
      "text/plain": [
       "VBox(children=(HBox(children=(Figure(axes=[Axis(label='timestamp', scale=LinearScale()), Axis(label='mouse_pos…"
      ]
     },
     "metadata": {},
     "output_type": "display_data"
    }
   ],
   "source": [
    "from genki_signals.frontends import Line, WidgetFrontend\n",
    "\n",
    "pos =  Line(\"timestamp\", \"mouse_pos\")\n",
    "pos2 = Line(\"timestamp\", \"mouse_pos_2\")\n",
    "vel = Line(\"timestamp\", \"mouse_vel\")\n",
    "vel2 = Line(\"timestamp\", \"mouse_vel_2\")\n",
    "\n",
    "frontend = WidgetFrontend(system, [pos, pos2, vel, vel2])\n",
    "frontend"
   ]
  },
  {
   "cell_type": "code",
   "execution_count": 16,
   "id": "481ebdf7",
   "metadata": {},
   "outputs": [],
   "source": [
    "system.stop()"
   ]
  },
  {
   "cell_type": "markdown",
   "id": "b02cf006",
   "metadata": {},
   "source": [
    "Note that this method will store all intermediate results.\n",
    "\n",
    "To prevent that we can wrap these functions in the `SignalFunction`: `Combine`"
   ]
  },
  {
   "attachments": {},
   "cell_type": "markdown",
   "id": "9e49de56",
   "metadata": {},
   "source": [
    "`SignalFunction`s are functions on signal and can be classified into two classes:\n",
    "\n",
    "    1. one-to-one\n",
    "    2. many-to-one (Windowed)\n",
    "\n",
    "one-to-one `SignalFunction`s take in one sample and return one sample. They can still depend on former samples e.g. `Differentiate` but the number of samples out should be the same as number of samples in.\n",
    "\n",
    "many-to-one/Windowed `SignalFunction`s take in multiple samples and return one sample. They can still receive a single sample at a time but will only return a value when the window has been filled. As well as defining what to do with the window they need to define the window overlap. "
   ]
  },
  {
   "cell_type": "code",
   "execution_count": null,
   "id": "cb63c37a",
   "metadata": {},
   "outputs": [],
   "source": [
    "from genki_signals.system import System\n",
    "from genki_signals.sources import *\n",
    "from genki_signals.functions import *\n",
    "from genki_signals.frontends import *"
   ]
  },
  {
   "attachments": {},
   "cell_type": "markdown",
   "id": "252077a8",
   "metadata": {},
   "source": [
    "A good example of a windowed signal is short-time Fourier transform (stft)"
   ]
  },
  {
   "cell_type": "code",
   "execution_count": null,
   "id": "00d75864",
   "metadata": {},
   "outputs": [],
   "source": [
    "mic = MicSource()\n",
    "stft = FourierTransform(\"audio\", \"fourier\", window_size=1024, window_overlap=512)\n",
    "fourier_system = System(mic, [stft])\n",
    "\n",
    "fourier_system.start()"
   ]
  },
  {
   "attachments": {},
   "cell_type": "markdown",
   "id": "dd64554b",
   "metadata": {},
   "source": [
    "One way to view data from a `System` is to connect it to a buffer with `System.register_data_feed`. This can be useful to see if a `SignalFunction` is behaving properly"
   ]
  },
  {
   "cell_type": "code",
   "execution_count": null,
   "id": "f273f6e8",
   "metadata": {},
   "outputs": [],
   "source": [
    "from genki_signals.buffers import DataBuffer\n",
    "\n",
    "buffer = DataBuffer()\n",
    "\n",
    "fourier_system.register_data_feed(id(buffer), lambda d: buffer.extend(d))"
   ]
  },
  {
   "attachments": {},
   "cell_type": "markdown",
   "id": "02d96659",
   "metadata": {},
   "source": [
    "Now all data that goes through our `System` will be sent to the buffer. Below we can view our buffer."
   ]
  },
  {
   "cell_type": "code",
   "execution_count": null,
   "id": "e84b7df1",
   "metadata": {},
   "outputs": [],
   "source": [
    "buffer"
   ]
  },
  {
   "cell_type": "code",
   "execution_count": null,
   "id": "dfeb6ea2",
   "metadata": {},
   "outputs": [],
   "source": [
    "fourier_system.stop()"
   ]
  },
  {
   "attachments": {},
   "cell_type": "markdown",
   "id": "6f8b23ca",
   "metadata": {},
   "source": [
    "Another example of a `SignalFunction` are the `Inference` / `WindowedInference` functions which take in a onnx file and calculate inference on it.\n",
    "\n",
    "Let's load a model which predicts the relative depth of an image.\n",
    "\n",
    "Note: You can also create your own `Inference` function but more on custom `SignalFunctions` later."
   ]
  },
  {
   "cell_type": "code",
   "execution_count": null,
   "id": "a4a7eb1e",
   "metadata": {},
   "outputs": [],
   "source": [
    "import torch\n",
    "\n",
    "#load the model from torch.hub\n",
    "midas = torch.hub.load(\"intel-isl/MiDaS\", \"MiDaS_small\")\n",
    "\n",
    "input_resolution = (256, 256)\n",
    "dummy_input = torch.randn((1, 3, *input_resolution))\n",
    "model_path = \"./midas.onnx\"\n",
    "\n",
    "# export the model to onnx\n",
    "torch.onnx.export(\n",
    "    midas,\n",
    "    dummy_input,\n",
    "    model_path,\n",
    "    input_names=[\"input\"],\n",
    "    output_names=[\"output\"],\n",
    "    # dynamic_axes=({\"input\": [0]})\n",
    ")"
   ]
  },
  {
   "attachments": {},
   "cell_type": "markdown",
   "id": "f5e12355",
   "metadata": {},
   "source": [
    "To connect the model to our camera we need to create a `CameraSource`, a `Sampler` to sample it, and connect it to a `System` which also computes the inference"
   ]
  },
  {
   "cell_type": "code",
   "execution_count": null,
   "id": "c5f49990",
   "metadata": {},
   "outputs": [],
   "source": [
    "camera = CameraSource(resolution=input_resolution)\n",
    "camera_sampler = Sampler({\"model_input\": camera}, 10)\n",
    "model_inference = Inference(\"model_input\", \"model_output\", model_path, stateful=False)\n",
    "inference_system = System(camera_sampler, [model_inference], update_rate=50)\n",
    "inference_system.start()"
   ]
  },
  {
   "attachments": {},
   "cell_type": "markdown",
   "id": "96cba5e5",
   "metadata": {},
   "source": [
    "Now the depth image is under the key \"model_output\" and we can visualize it with our `WidgetFrontend`"
   ]
  },
  {
   "cell_type": "code",
   "execution_count": null,
   "id": "c4bdc3f1",
   "metadata": {},
   "outputs": [],
   "source": [
    "from genki_signals.frontends import Video, WidgetFrontend\n",
    "\n",
    "video = Video(\"model_input\")\n",
    "depth = Video(\"model_output\")\n",
    "\n",
    "frontend = WidgetFrontend(inference_system, [video, depth])\n",
    "\n",
    "frontend"
   ]
  },
  {
   "cell_type": "code",
   "execution_count": null,
   "id": "4171b712",
   "metadata": {},
   "outputs": [],
   "source": [
    "inference_system.stop()"
   ]
  },
  {
   "attachments": {},
   "cell_type": "markdown",
   "id": "b68aee6b",
   "metadata": {},
   "source": [
    "Notes on using multiple signal functions:\n",
    "\n",
    "If one `SignalFunction` depends on the output of another `SignalFunction` then it needs to come after the other in the initialization of the `System`\n",
    "\n",
    "An example of a sequence of `SignalFunction`s:"
   ]
  },
  {
   "cell_type": "code",
   "execution_count": null,
   "id": "a51a1fb0",
   "metadata": {},
   "outputs": [],
   "source": [
    "pos_to_vel = Differentiate(\"mouse_pos\", \"timestamp\", \"mouse_vel\")\n",
    "vel_to_acc = Differentiate(\"mouse_vel\", \"timestamp\", \"mouse_acc\")\n",
    "acc_to_vel = Integrate(\"mouse_acc\", \"timestamp\", \"mouse_vel_2\")\n",
    "vel_to_pos = Integrate(\"mouse_vel_2\", \"timestamp\", \"mouse_pos_2\", use_trapz=False)\n",
    "\n",
    "mouse_source = MouseSource()\n",
    "sampler = Sampler({\"mouse_pos\": mouse_source}, 100)\n",
    "system = System(sampler, [pos_to_vel, vel_to_acc, acc_to_vel, vel_to_pos])\n",
    "\n",
    "system.start()"
   ]
  },
  {
   "cell_type": "code",
   "execution_count": null,
   "id": "332ea08a",
   "metadata": {},
   "outputs": [],
   "source": [
    "from genki_signals.frontends import Line, WidgetFrontend\n",
    "\n",
    "pos =  Line(\"timestamp\", \"mouse_pos\")\n",
    "pos2 = Line(\"timestamp\", \"mouse_pos_2\")\n",
    "vel = Line(\"timestamp\", \"mouse_vel\")\n",
    "vel2 = Line(\"timestamp\", \"mouse_vel_2\")\n",
    "\n",
    "frontend = WidgetFrontend(system, [pos, pos2, vel, vel2])\n",
    "frontend"
   ]
  },
  {
   "cell_type": "code",
   "execution_count": null,
   "id": "481ebdf7",
   "metadata": {},
   "outputs": [],
   "source": [
    "system.stop()"
   ]
  },
  {
   "attachments": {},
   "cell_type": "markdown",
   "id": "b02cf006",
   "metadata": {},
   "source": [
    "Note that this method will store all intermediate results.\n",
    "\n",
    "To prevent that we can wrap these functions in the `SignalFunction`: `Combine`"
   ]
  },
  {
   "cell_type": "code",
   "execution_count": null,
   "id": "9cd7fa3a",
   "metadata": {},
   "outputs": [],
   "source": [
    "pos_to_acc_to_pos = Combine([pos_to_vel, vel_to_acc, acc_to_vel, vel_to_pos], name=\"mouse_pos_2\")\n",
    "\n",
    "system = System(sampler, [pos_to_acc_to_pos])\n",
    "system.start()"
   ]
  },
  {
   "cell_type": "code",
   "execution_count": null,
   "id": "a3dcd4a8",
   "metadata": {},
   "outputs": [],
   "source": [
    "from genki_signals.frontends import Line, WidgetFrontend\n",
    "\n",
    "pos =  Line(\"timestamp\", \"mouse_pos\")\n",
    "pos2 = Line(\"timestamp\", \"mouse_pos_2\")\n",
    "\n",
    "frontend = WidgetFrontend(system, [pos, pos2])\n",
    "frontend"
   ]
  },
  {
   "cell_type": "code",
   "execution_count": null,
   "id": "83617bbb",
   "metadata": {},
   "outputs": [],
   "source": [
    "system.stop()"
   ]
  },
  {
   "attachments": {},
   "cell_type": "markdown",
   "id": "3f675c95",
   "metadata": {},
   "source": [
    "Lastly let's create a custom `SignalFunction`. \n",
    "\n",
    "To do that we need to extend the `SignalFunction` base class which takes three arguments input_signals, name and params. This is done for serialization purposes which we will cover further in the next example notebook\n",
    "\n",
    "Then we only need to implement a `__call__` method for our class.\n",
    "\n",
    "This method takes in a batch of samples of our input_signals and returns a batch of outputs. \n",
    "\n",
    "The signals passed into the function are defined in the `__init__` method (order matters).\n",
    "\n"
   ]
  },
  {
   "cell_type": "code",
   "execution_count": null,
   "id": "9cd7fa3a",
   "metadata": {},
   "outputs": [],
   "source": [
    "pos_to_acc_to_pos = Combine([pos_to_vel, vel_to_acc, acc_to_vel, vel_to_pos], name=\"mouse_pos_2\")\n",
    "\n",
    "system = System(sampler, [pos_to_acc_to_pos])\n",
    "system.start()"
   ]
  },
  {
   "cell_type": "code",
   "execution_count": null,
   "id": "a3dcd4a8",
   "metadata": {},
   "outputs": [],
   "source": [
    "from genki_signals.frontends import Line, WidgetFrontend\n",
    "\n",
    "pos =  Line(\"timestamp\", \"mouse_pos\")\n",
    "pos2 = Line(\"timestamp\", \"mouse_pos_2\")\n",
    "\n",
    "frontend = WidgetFrontend(system, [pos, pos2])\n",
    "frontend"
   ]
  },
  {
   "cell_type": "code",
   "execution_count": null,
   "id": "83617bbb",
   "metadata": {},
   "outputs": [],
   "source": [
    "system.stop()"
   ]
  },
  {
   "cell_type": "markdown",
   "id": "3f675c95",
   "metadata": {},
   "source": [
    "Lastly let's create a custom `SignalFunction`. \n",
    "\n",
    "To do that we need to extend the `SignalFunction` base class which takes three arguments input_signals, name and params. This is done for serialization purposes which we will cover further in the next example notebook\n",
    "\n",
    "Then we only need to implement a `__call__` method for our class.\n",
    "\n",
    "This method takes in a batch of samples of our input_signals and returns a batch of outputs. \n",
    "\n",
    "The signals passed into the function are defined in the `__init__` method (order matters).\n",
    "\n"
   ]
  },
  {
   "cell_type": "code",
   "execution_count": 17,
   "id": "d926c717",
   "metadata": {},
   "outputs": [],
   "source": [
    "import numpy as np\n",
    "from genki_signals.functions import SignalFunction\n",
    "from scipy import ndimage, signal\n",
    "\n",
    "class ConvGrayscaleImage(SignalFunction):\n",
    "    def __init__(self, input_signal, name, kernel, inverse=False):\n",
    "        super().__init__(input_signal, name=name, params={\"kernel\": kernel, \"inverse\": inverse})\n",
    "        self.kernel = kernel / np.linalg.norm(kernel)\n",
    "        self.inverse = inverse\n",
    "\n",
    "    def __call__(self, signal):\n",
    "        grayscale = np.average(signal, axis=0, weights=[0.2989, 0.5870, 0.1140])\n",
    "        l = [ndimage.convolve(grayscale[..., i], self.kernel) for i in range(grayscale.shape[-1])]\n",
    "        if self.inverse:\n",
    "            return 255 - np.stack(l, axis=-1)\n",
    "        return np.stack(l, axis=-1)\n",
    "\n",
    "\n",
    "def gaussian_kernel(n, std):\n",
    "    '''\n",
    "    Generates a n x n matrix with a centered gaussian \n",
    "    of standard deviation std centered on it. If normalised,\n",
    "    its volume equals 1.'''\n",
    "    gaussian1D = signal.gaussian(n, std)\n",
    "    gaussian2D = np.outer(gaussian1D, gaussian1D)\n",
    "    return gaussian2D\n",
    "\n",
    "kernel = np.array([[-1, -1, -1, -1, -1],\n",
    "                   [-1,  1,  2,  1, -1],\n",
    "                   [-1,  2,  4,  2, -1],\n",
    "                   [-1,  1,  2,  1, -1],\n",
    "                   [-1, -1, -1, -1, -1]])\n",
    "\n",
    "gaussian = gaussian_kernel(5, 1)\n",
    "\n",
    "gaussian_edges = ndimage.convolve(gaussian, kernel)\n",
    "\n",
    "conv = ConvGrayscaleImage(\"video\", \"video_edges\", gaussian_edges, True)"
   ]
  },
  {
   "cell_type": "code",
<<<<<<< HEAD
   "execution_count": 18,
=======
   "execution_count": null,
>>>>>>> ad30a5c3
   "id": "fb512a08",
   "metadata": {},
   "outputs": [],
   "source": [
    "video = CameraSource(0)\n",
    "sampler = Sampler({\"video\": video}, sample_rate=60)\n",
    "system = System(sampler, [conv])\n",
    "\n",
    "system.start()"
   ]
  },
  {
   "cell_type": "code",
<<<<<<< HEAD
   "execution_count": 19,
   "id": "52bef09c",
   "metadata": {},
   "outputs": [
    {
     "data": {
      "application/vnd.jupyter.widget-view+json": {
       "model_id": "c50577107ac14feb872900851370c732",
       "version_major": 2,
       "version_minor": 0
      },
      "text/plain": [
       "VBox(children=(HBox(children=(Image(value=b'', format='jpeg'), Image(value=b'', format='jpeg'))), HBox()))"
      ]
     },
     "metadata": {},
     "output_type": "display_data"
    }
   ],
=======
   "execution_count": null,
   "id": "52bef09c",
   "metadata": {},
   "outputs": [],
>>>>>>> ad30a5c3
   "source": [
    "video_normal = Video(\"video\")\n",
    "video_edges = Video(\"video_edges\")\n",
    "\n",
    "frontend = WidgetFrontend(system, [video_normal, video_edges])\n",
    "\n",
    "frontend"
   ]
  },
  {
   "cell_type": "code",
   "execution_count": null,
   "id": "e88665ef",
   "metadata": {},
   "outputs": [],
   "source": [
    "system.stop()"
   ]
<<<<<<< HEAD
  },
  {
   "cell_type": "code",
   "execution_count": null,
   "id": "5d9f99d5",
   "metadata": {},
   "outputs": [],
   "source": []
=======
>>>>>>> ad30a5c3
  }
 ],
 "metadata": {
  "kernelspec": {
   "display_name": "Python 3 (ipykernel)",
   "language": "python",
   "name": "python3"
  },
  "language_info": {
   "codemirror_mode": {
    "name": "ipython",
    "version": 3
   },
   "file_extension": ".py",
   "mimetype": "text/x-python",
   "name": "python",
   "nbconvert_exporter": "python",
   "pygments_lexer": "ipython3",
   "version": "3.9.12"
  },
  "vscode": {
   "interpreter": {
    "hash": "5d1ca8cbf69155084332556ae3352aa9e7bf4a96dd6bb5cc51f4289812d36157"
   }
  }
 },
 "nbformat": 4,
 "nbformat_minor": 5
}<|MERGE_RESOLUTION|>--- conflicted
+++ resolved
@@ -798,11 +798,7 @@
   },
   {
    "cell_type": "code",
-<<<<<<< HEAD
-   "execution_count": 18,
-=======
-   "execution_count": null,
->>>>>>> ad30a5c3
+   "execution_count": null,
    "id": "fb512a08",
    "metadata": {},
    "outputs": [],
@@ -816,7 +812,6 @@
   },
   {
    "cell_type": "code",
-<<<<<<< HEAD
    "execution_count": 19,
    "id": "52bef09c",
    "metadata": {},
@@ -836,12 +831,6 @@
      "output_type": "display_data"
     }
    ],
-=======
-   "execution_count": null,
-   "id": "52bef09c",
-   "metadata": {},
-   "outputs": [],
->>>>>>> ad30a5c3
    "source": [
     "video_normal = Video(\"video\")\n",
     "video_edges = Video(\"video_edges\")\n",
@@ -860,7 +849,6 @@
    "source": [
     "system.stop()"
    ]
-<<<<<<< HEAD
   },
   {
    "cell_type": "code",
@@ -869,8 +857,6 @@
    "metadata": {},
    "outputs": [],
    "source": []
-=======
->>>>>>> ad30a5c3
   }
  ],
  "metadata": {
