"""
A simple webserver to demonstrate SocketIO workflow. To run install:

  $ pip install flask flask-socketio eventlet

and run this file. It uses the signal system to generate random data and stream
via websocket to browser. The sampling rate of the system and the rate at
which data is streamed can be set independently using the constants SAMPLING_RATE
and GUI_UPDATE_RATE.
"""
import argparse

import eventlet
from flask import Flask
from flask_socketio import SocketIO
from flask_cors import CORS

import genki_signals.signals as s  # noqa: E402
from genki_signals.data_sources import (  # noqa: E402
    WaveDataSource
)
from genki_signals.data_sources import (
    MouseDataSource,
    RandomNoise,
    MicDataSource,
    Sampler
)
from genki_signals.system import System  # noqa: E402
from genki_signals.models.letter_detection_model import SimpleGruModel  # noqa: E402

import numpy as np

# eventlet.monkey_patch()
app = Flask(__name__)
CORS(app, origins='http://localhost:5173/*')
# CORS(app, resources={r"/*":{"origins":"*"}})
# socketio = SocketIO(app, cors_allowed_origins="*", engineio_logger=True, logger=True)
socketio = SocketIO(app, cors_allowed_origins="*")

SAMPLING_RATE = 100
GUI_UPDATE_RATE = 50
<<<<<<< HEAD
# DATA_SOURCE = 'Mic'
=======
>>>>>>> 15950b1b
DATA_SOURCE = 'Sampler'

from inspect import getmembers, isclass


# TODO: implement list/dict/types
type_map = {
    "int": "number",
    "float": "number",
    "str": "string",
    "bool": "boolean",
}

def py_type_to_js(type: str):
    if type in type_map:
        return type_map[type]
    return type


derived_signals = []
name_to_signal = {}
for sig_name, sig in getmembers(s,isclass):
    config = sig.config_json()
    for arg in config["args"]:
        arg["type"] = py_type_to_js(arg["type"])
    name_to_signal[sig_name] = sig
    derived_signals.append(config)

@socketio.on('connect')
def send_derived_signals(response):
    socketio.emit("derived_signals", derived_signals)
    
def generate_data(ble_address=None):
    if ble_address is not None:
        source = WaveDataSource(ble_address)
        derived_signals = []
    if DATA_SOURCE == 'Mic':
        source = MicDataSource()
        derived_signals = [
            s.FourierTransform(name="fourier", input_name="audio", window_size=1024, window_overlap=0),
        ]
        print(source.sample_rate)
    elif DATA_SOURCE == 'Sampler':
        source = Sampler({
            "random": RandomNoise(),
            "mouse_position": MouseDataSource()
        }, SAMPLING_RATE, timestamp_key="timestamp")

        model = SimpleGruModel.load_from_checkpoint("genki_signals/models/stc_detector_final-epoch=15-val_loss=0.53.ckpt")

        derived_signals = [
            s.SampleRate(),
            s.FourierTransform(name="fourier", input_name="mouse_position_0", window_size=32, window_overlap=31),
            s.Differentiate(name="mouse_velocity", sig_a="mouse_position"),
            s.Inference(
                name="stc",
                model=model,
                input_signals=["mouse_velocity"],
                stateful=True
            )
        ]
        
    with System(source, derived_signals=derived_signals) as system:
        @socketio.on("derived_signal")
        def add_derived_signal(response):
            arg_dict = {arg["name"]:arg["value"] for arg in response["args"]}
            system.add_derived_signal(name_to_signal[response["sig_name"]](**arg_dict))
            
        while True:
            data = system.read()
            data_dict = {}
            for key in data:
                if data[key].ndim == 1:
                    data_dict[key] = data[key][None, :].tolist()
                else:
                    data_dict[key] = data[key].tolist()
            if("fourier" in data):
                data_dict["fourier"] = np.abs(data_dict["fourier"]).tolist()
            socketio.emit("data", data_dict, broadcast=True)
            socketio.sleep(1 / GUI_UPDATE_RATE)


if __name__ == "__main__":
    parser = argparse.ArgumentParser()
    parser.add_argument("--debug", action="store_true")
    parser.add_argument("--host", type=str, default="127.0.0.1")
    parser.add_argument("--port", type=int, default=5000)
    parser.add_argument("--ble-address", type=str, default=None)
    args = parser.parse_args()

    socketio.start_background_task(generate_data, args.ble_address)
    socketio.run(app, host=args.host, port=args.port, debug=args.debug)<|MERGE_RESOLUTION|>--- conflicted
+++ resolved
@@ -39,10 +39,6 @@
 
 SAMPLING_RATE = 100
 GUI_UPDATE_RATE = 50
-<<<<<<< HEAD
-# DATA_SOURCE = 'Mic'
-=======
->>>>>>> 15950b1b
 DATA_SOURCE = 'Sampler'
 
 from inspect import getmembers, isclass
@@ -74,6 +70,7 @@
 @socketio.on('connect')
 def send_derived_signals(response):
     socketio.emit("derived_signals", derived_signals)
+
     
 def generate_data(ble_address=None):
     if ble_address is not None:
