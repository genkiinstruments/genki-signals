--- conflicted
+++ resolved
@@ -53,38 +53,6 @@
             "mouse_position": MouseDataSource()
         }, SAMPLING_RATE, timestamp_key="timestamp_us")
 
-<<<<<<< HEAD
-    if DATA_SOURCE == 'Mic':
-        print(source.sample_rate)
-        with System(source, [s.FourierTransform(name="fourier", input_name="audio", window_size=1024, window_overlap=0, upsample=False)]) as system:
-            while True:
-                data = system.read()
-                data_dict = {}
-                for key in data:
-                    if data[key].ndim == 1:
-                        data_dict[key] = data[key][None, :].tolist()
-                    else:
-                        data_dict[key] = data[key].tolist()
-                if("fourier" in data):
-                    data_dict["fourier"] = np.log10(np.abs(data_dict["fourier"]) + 1).tolist()
-                socketio.emit("data", data_dict, broadcast=True)
-                socketio.sleep(1 / GUI_UPDATE_RATE)
-
-    else:
-        with System(source, [s.SampleRate(input_name="timestamp_us")]) as system:
-            while True:
-                data = system.read()
-                data_dict = {}
-                for key in data:
-                    if data[key].ndim == 1:
-                        data_dict[key] = data[key][None, :].tolist()
-                    else:
-                        data_dict[key] = data[key].tolist()
-                if("fourier" in data):
-                    data_dict["fourier"] = np.log10(np.abs(data_dict["fourier"]) + 1).tolist()
-                socketio.emit("data", data_dict, broadcast=True)
-                socketio.sleep(1 / GUI_UPDATE_RATE)
-=======
     model = SimpleGruModel.load_from_checkpoint("genki_signals/models/stc_detector_final-epoch=15-val_loss=0.53.ckpt")
 
     derived_signals = [
@@ -112,7 +80,6 @@
                 data_dict["fourier"] = np.abs(data_dict["fourier"]).tolist()
             socketio.emit("data", data_dict, broadcast=True)
             socketio.sleep(1 / GUI_UPDATE_RATE)
->>>>>>> c7858e80
 
 
 if __name__ == "__main__":
