--- conflicted
+++ resolved
@@ -66,56 +66,47 @@
         arg["type"] = py_type_to_js(arg["type"])
     name_to_signal[sig_name] = sig
     derived_signals.append(config)
+
+@socketio.on('connect')
+def send_derived_signals(response):
+    socketio.emit("derived_signals", derived_signals)
     
 def generate_data(ble_address=None):
     if ble_address is not None:
         source = WaveDataSource(ble_address)
+        derived_signals = []
     if DATA_SOURCE == 'Mic':
         source = MicDataSource()
+        derived_signals = [
+            s.FourierTransform(name="fourier", input_name="audio", window_size=1024, window_overlap=0),
+        ]
         print(source.sample_rate)
     elif DATA_SOURCE == 'Sampler':
         source = Sampler({
             "random": RandomNoise(),
             "mouse_position": MouseDataSource()
         }, SAMPLING_RATE, timestamp_key="timestamp")
-<<<<<<< HEAD
 
-    with System(source) as system:
+        model = SimpleGruModel.load_from_checkpoint("genki_signals/models/stc_detector_final-epoch=15-val_loss=0.53.ckpt")
+
+        derived_signals = [
+            s.SampleRate(),
+            s.FourierTransform(name="fourier", input_name="mouse_position_0", window_size=32, window_overlap=31),
+            s.Differentiate(name="mouse_velocity", sig_a="mouse_position"),
+            s.Inference(
+                name="stc",
+                model=model,
+                input_signals=["mouse_velocity"],
+                stateful=True
+            )
+        ]
+        
+    with System(source, derived_signals=derived_signals) as system:
         @socketio.on("derived_signal")
         def add_derived_signal(response):
             arg_dict = {arg["name"]:arg["value"] for arg in response["args"]}
             system.add_derived_signal(name_to_signal[response["sig_name"]](**arg_dict))
-
-        while True:
-            data = system.read()
-            data_dict = {}
-            for key in data:
-                if data[key].ndim == 1:
-                    data_dict[key] = data[key][None, :].tolist()
-                else:
-                    data_dict[key] = data[key].tolist()
-            if("fourier" in data):
-                data_dict["fourier"] = np.log10(np.abs(data_dict["fourier"]) + 1).tolist()
-            socketio.emit("data", data_dict, broadcast=True)
-            socketio.sleep(1 / GUI_UPDATE_RATE)
-
-=======
-
-    model = SimpleGruModel.load_from_checkpoint("genki_signals/models/stc_detector_final-epoch=15-val_loss=0.53.ckpt")
-
-    derived_signals = [
-        s.SampleRate(),
-        s.FourierTransform(name="fourier", input_name="mouse_position_0", window_size=32, window_overlap=31),
-        s.Differentiate(name="mouse_velocity", sig_a="mouse_position"),
-        s.Inference(
-            name="stc",
-            model=model,
-            input_signals=["mouse_velocity"],
-            stateful=True
-        )
-    ]
-        
-    with System(source, derived_signals=derived_signals) as system:
+            
         while True:
             data = system.read()
             data_dict = {}
@@ -128,11 +119,7 @@
                 data_dict["fourier"] = np.abs(data_dict["fourier"]).tolist()
             socketio.emit("data", data_dict, broadcast=True)
             socketio.sleep(1 / GUI_UPDATE_RATE)
->>>>>>> 5d078d96
 
-@socketio.on('connect')
-def send_derived_signals(response):
-    socketio.emit("derived_signals", derived_signals)
 
 if __name__ == "__main__":
     parser = argparse.ArgumentParser()
