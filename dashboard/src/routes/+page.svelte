--- conflicted
+++ resolved
@@ -1,10 +1,6 @@
 <div class='container'>
     <p><i><b>graphic design is my passion</b></i></p>
-<<<<<<< HEAD
-    <img src="static/giphy.gif" alt="gif">
-=======
     <img src="giphy.gif" alt="gif">
->>>>>>> 5d078d96
 </div>
 
 <style>
