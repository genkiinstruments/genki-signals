--- conflicted
+++ resolved
@@ -3,22 +3,12 @@
 	import { writable } from 'svelte/store';
 	import type { PlotOptions } from '$lib/scicharts/baseplot';
 
-<<<<<<< HEAD
 	import type {Socket} from 'socket.io-client';
 
 	import { option_store, selected_index_store } from '$lib/stores/chart_stores';
-	import { data_keys_store, derived_signal_store, type DerivedSignal } from '$lib/stores/data_stores';
-	import { each } from 'svelte/internal';
-	import { stringOccurrences } from 'scichart';
+	import { data_keys_store } from '$lib/stores/data_stores';
 
-	export let socket: Socket;
-=======
-	import { option_store, selected_index_store } from '$lib/stores/plot_stores';
-	import { data_keys_store } from '$lib/stores/data_stores';
-	import { Signal } from '$lib/scicharts/data';
-
-	export let options: PlotOptions | null;
->>>>>>> 5d078d96
+	export let selected_store: Writable<PlotOptions>;
 
 	function appendSig(key: string) {
 		return () => {
@@ -47,188 +37,67 @@
 		'sig_x': $data_keys_store,
 		'sig_y': $data_keys_store,
 	}
-<<<<<<< HEAD
-    $: selected_index = $selected_index_store;
-	$: selected_store = selected_index === -1? writable({} as PlotOptions) : $option_store[selected_index];
-	$: selected_derived_signal = writable({} as DerivedSignal);
-=======
-    // $: selected_index = $selected_index_store;
-	$: selected_store = $selected_index_store === -1? writable({} as PlotOptions) : writable(options as PlotOptions);
->>>>>>> 5d078d96
 
 </script>
-<div class="container">
-	<div class="option_window">
-<<<<<<< HEAD
-		{#if selected_index != -1}
-			{#each Object.entries($selected_store) as [key, value]}
-				{#if key === 'type'}
-					<p> {key}: {value }</p>
-				{:else if key === 'description'}
-					<label>
-						{key}:
-						<input type="text" bind:value={$selected_store[key]} on:change={option_store.update_all_subscribers}/>
-					</label>
-				{:else}
-					{#if typeof value === 'number'}
-						<label>
-							{key}:
-							<input type="number" bind:value={$selected_store[key]} required/>
-						</label>
-					{:else if typeof value === 'boolean'}
-						<label>
-							{key}:
-							<input type="checkbox" bind:checked={$selected_store[key]} />
-						</label>
-					{:else if typeof value === 'string'}
-						<label>
-							{key}:
-							<select bind:value={$selected_store[key]}>
-								{#each dropdown_values[key] as item}
-									<option value={item}>{item}</option>
-								{/each}
-							</select>
-						</label>
-					{:else if Array.isArray(value)}
-						{key}:
-						<button on:click={appendSig(key)}> Add signal </button>
-						<label>
-							<div class="signal_menu">
-								{#each value as item, idx}
-									<div>
-										<label>
-											sig_key: 
-											<br>
-											<select bind:value={$selected_store[key][idx].sig_key} >
-												{#each dropdown_values['sig_x'] as item}
-													<option value={item}>{item}</option>
-												{/each}
-											</select>
-										</label>
-										<label>
-											sig_idx:
-											<input type="number" bind:value={$selected_store[key][idx].sig_idx} />
-										</label>
-										<label>
-											sig_name:
-											<input type="text" bind:value={$selected_store[key][idx].sig_name} />
-										</label>
-									</div>
-								{/each}
+
+<div class="option_window">
+	{#each Object.entries($selected_store) as [key, value]}
+		{#if key === 'type'}
+			<p> {key}: {value }</p>
+		{:else if key === 'description'}
+			<label>
+				{key}:
+				<input type="text" bind:value={$selected_store[key]} />
+			</label>
+		{:else}
+			{#if typeof value === 'number'}
+				<label>
+					{key}:
+					<input type="number" bind:value={$selected_store[key]} required/>
+				</label>
+			{:else if typeof value === 'boolean'}
+				<label>
+					{key}:
+					<input type="checkbox" bind:checked={$selected_store[key]} />
+				</label>
+			{:else if typeof value === 'string'}
+				<label>
+					{key}:
+					<select bind:value={$selected_store[key]}>
+						{#each dropdown_values[key] as item}
+							<option value={item}>{item}</option>
+						{/each}
+					</select>
+				</label>
+			{:else if Array.isArray(value)}
+				{key}:
+				<button on:click={appendSig(key)}> Add signal </button>
+				<label>
+					<div class="signal_menu">
+						{#each value as item, idx}
+							<div>
+								<label>
+									sig_name:
+									<select bind:value={$selected_store[key][idx].sig_name}>
+										{#each dropdown_values['sig_x'] as item}
+											<option value={item}>{item}</option>
+										{/each}
+									</select>
+								</label>
+								<label>
+									sig_idx:
+									<input type="number" bind:value={$selected_store[key][idx].sig_idx} />
+								</label>
 							</div>
-						</label>
-					{/if}
-				{/if}
-			{/each}
-			<!-- <button on:click={() => console.log(get(selected_store))}> Log </button> -->
-		{:else}
-			<label>
-				derived signals:
-				<select bind:value={$selected_derived_signal}>
-					{#each Object.values($derived_signal_store) as derived_signal}
-						<option value={derived_signal}>{derived_signal.sig_name}</option>
-					{/each}
-				</select>
-			</label>
-			{#if $selected_derived_signal.sig_name !== undefined}
-				{#each $selected_derived_signal.args as arg,i}
-					{#if arg.type === 'number'}
-						<label>
-							{arg.name}:
-							<input type="number" bind:value={arg.value}/>
-						</label>
-					{:else if arg.type === 'boolean'}
-						<label>
-							{arg.name}:
-							<input type="checkbox" checked={arg.value} bind:value={arg.value}/>
-						</label>
-					{:else if arg.type === 'string'}
-						<label>
-							{arg.name}:
-							<input type="string" bind:value={arg.value}/>
-						</label>
-					{:else if arg.type === 'signal'}
-						<div class="signal_menu">
-							<select bind:value={arg.value}>
-								{#each $data_keys_store as item}
-									<option value={item}>{item}</option>
-								{/each}
-							</select>
-							<label>
-								sig_idx:
-								<input type="string" bind:value={arg.sig_idx}/>
-							</label>
-						</div>
-					{:else}
-						<label>unknown type {arg.name}</label>
-					{/if}
-				{/each}
-				<button on:click={() => {add_derived_signal()}}>
-					add signal
-				</button>
+						{/each}
+					</div>
+				</label>
 			{/if}
 		{/if}
-=======
-		{#each Object.entries($selected_store) as [key, value]}
-			{#if key === 'type'}
-				<p> {key}: {value }</p>
-			{:else if key === 'description'}
-				<label>
-					{key}:
-					<input type="text" bind:value={$selected_store[key]} on:change={option_store.update_all_subscribers}/>
-				</label>
-			{:else}
-				{#if typeof value === 'number'}
-					<label>
-						{key}:
-						<input type="number" bind:value={$selected_store[key]} required/>
-					</label>
-				{:else if typeof value === 'boolean'}
-					<label>
-						{key}:
-						<input type="checkbox" bind:checked={$selected_store[key]} />
-					</label>
-				{:else if typeof value === 'string'}
-					<label>
-						{key}:
-						<select bind:value={$selected_store[key]}>
-							{#each dropdown_values[key] as item}
-								<option value={item}>{item}</option>
-							{/each}
-						</select>
-					</label>
-				{:else if Array.isArray(value)}
-					{key}:
-					<button on:click={appendSig(key)}> Add signal </button>
-					<label>
-						<div class="signal_menu">
-							{#each value as item, idx}
-								<div>
-									<label>
-										sig_key: 
-										<br>
-										<select bind:value={$selected_store[key][idx].sig_key} >
-											<option value='random' selected disabled hidden>random</option>
-											{#each dropdown_values['sig_x'] as item}
-												<option value={item}>{item}</option>
-											{/each}
-										</select>
-									</label>
-									<label>
-										sig_idx:
-										<input type="number" bind:value={$selected_store[key][idx].sig_idx} />
-									</label>
-								</div>
-							{/each}
-						</div>
-					</label>
-				{/if}
-			{/if}
-		{/each}
-		<!-- <button on:click={() => console.log(get(selected_store))}> Log </button> -->
->>>>>>> 5d078d96
-	</div>
+	{/each}
+	<!-- <button on:click={() => console.log(get(selected_store))}> Log </button> -->
 </div>
+
 <style>
 	.container {
 		width: 10%;
@@ -268,11 +137,23 @@
 		border-radius: 4px;
 		box-sizing: border-box;
 	}
-<<<<<<< HEAD
-=======
+
+	input[type='checkbox'] {
+		margin-right: 10px;
+	}
 
 	button {
-		margin-bottom: 5px;
+		margin-bottom: 20px;
+		padding: 10px;
+		background-color: #24dff3;
+		color: white;
+		border: none;
+		border-radius: 4px;
+		cursor: pointer;
+		font-size: 16px;
 	}
->>>>>>> 5d078d96
+
+	button:hover {
+		background-color: #0073ff;
+	}
 </style>