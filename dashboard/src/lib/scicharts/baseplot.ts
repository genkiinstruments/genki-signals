import { BaseHeatmapDataSeries, EAxisAlignment, type NumberArray } from 'scichart';
import type {
	TSciChart,
	AxisBase2D,
	BaseRenderableSeries,
	SciChartSubSurface,
	BaseDataSeries
} from 'scichart';

import { Signal } from './signal';
import type { ISignalConfig } from './signal';
import type { IDeletable, IUpdatable, IArrayDict } from './interfaces';

export interface PlotOptions {
	name: string;
	x_axis_align: 'top' | 'bottom' | 'left' | 'right';
	y_axis_align: 'left' | 'right' | 'top' | 'bottom';
	x_axis_flipped: boolean;
	y_axis_flipped: boolean;
	x_axis_visible: boolean;
	y_axis_visible: boolean;
	data_contains_nan: boolean;
	data_is_sorted: boolean;
}
export function get_default_plot_options(): PlotOptions {
	return {
		name: 'no_name',
		x_axis_align: 'bottom',
		y_axis_align: 'left',
		x_axis_flipped: false,
		y_axis_flipped: false,
		x_axis_visible: true,
		y_axis_visible: true,
		data_contains_nan: false,
		data_is_sorted: true
	};
}

export abstract class BasePlot implements IUpdatable, IDeletable {
	public readonly wasm_context: TSciChart;
	public readonly surface: SciChartSubSurface;

	protected abstract options: PlotOptions;

	protected abstract x_axis: AxisBase2D;
	protected abstract y_axis: AxisBase2D;

	// The x-values should be the same for all y data series.
	protected sig_x: Signal;

	// ############################ The following are 1 to 1 mappings ########################################
	// Many y-values can be mapped to one x-value.
	protected sig_y: Signal[];
	protected abstract renderable_series: BaseRenderableSeries[];
	protected abstract data_series: BaseDataSeries[] | BaseHeatmapDataSeries[];
	// #######################################################################################################


	constructor(wasm_context: TSciChart, surface: SciChartSubSurface, sig_x_config: ISignalConfig, sig_y_config: ISignalConfig[]) {
		this.wasm_context = wasm_context;
		this.surface = surface;

		this.sig_x = Signal.from_config(sig_x_config);
		this.sig_y = sig_y_config.map((config) => Signal.from_config(config));
	}

	/**
	 * @param at - The index of the data series. If at is negative, then the index is counted from the end.
	 * @returns The x-value at index at.
	 */
	protected get_native_x(at: number): number {
		const data_series = this.data_series[0]; // All series have the same x-values

		if (data_series === undefined) throw new Error('Data series is undefined');

		const count = data_series.count();
		const x_values = data_series.getNativeXValues();

		if (at < 0) {
			return x_values.get(Math.max(count + at, 0));
		}
		if (at >= count) {
			throw new Error(`Index ${at} out of bounds`);
		}
		return x_values.get(at);
	}

	private axis_alignment(axis: AxisBase2D, axis_alignment: string): void {
		switch (axis_alignment) {
			case 'top':
				axis.axisAlignment = EAxisAlignment.Top;
				break;
			case 'bottom':
				axis.axisAlignment = EAxisAlignment.Bottom;
				break;
			case 'left':
				axis.axisAlignment = EAxisAlignment.Left;
				break;
			case 'right':
				axis.axisAlignment = EAxisAlignment.Right;
				break;
			default:
				throw new Error(`Invalid axis alignment: ${axis_alignment}`);
		}
	}

	protected update_axes_alignment(): void {
		const x_is_horiz = this.options.x_axis_align in ["top", "bottom"];
		const y_is_horiz = this.options.y_axis_align in ["top", "bottom"];
		if (x_is_horiz != y_is_horiz){
			this.axis_alignment(this.x_axis, this.options.x_axis_align);
			this.axis_alignment(this.y_axis, this.options.y_axis_align);
		}
	}

	protected update_axes_flipping(): void {
		this.x_axis.flippedCoordinates = this.options.x_axis_flipped;
		this.y_axis.flippedCoordinates = this.options.y_axis_flipped;
	}

	protected update_axes_visibility(): void {
		this.x_axis.isVisible = this.options.x_axis_visible;
		this.y_axis.isVisible = this.options.y_axis_visible;
	}

	protected update_data_optimizations(): void {
		this.data_series.forEach((ds) => {
			ds.containsNaN = this.options.data_contains_nan;
			ds.isSorted = this.options.data_is_sorted;
		});
	}

	/**
<<<<<<< HEAD
	 * Access the data with the given signal config and throws errors.
	 * @param data - The data to access
	 * @param sig - The signal config to access
	 * @returns data[sig.sig_key][sig.sig_idx]
	 */
	protected fetch_and_check(data: ArrayDict, sig: SignalConfig): NumberArray {
		const sig_key = sig.sig_key;
		const sig_idx = sig.sig_idx;
		if (!(sig_key in data)) return []; //throw new Error(`sig_key ${sig_key} not in data`);
		if (sig_idx >= data[sig_key].length) return []; //throw new Error(`sig_idx ${sig_idx} out of bounds`);

		return data[sig_key][sig_idx] as NumberArray;
=======
	 * Calls each update option functions.
	 * @param options - The new plot options
	 */
	protected abstract update_all_options(options: PlotOptions): void;

	public get_options(): PlotOptions {
		return this.options;
>>>>>>> 5d078d96
	}

	public set_options(options: PlotOptions): void {
		this.update_all_options(options);
	}

	public get_signal_configs() {
		return {'sig_x': this.sig_x.get_config(), 'sig_y': this.sig_y.map((sig) => sig.get_config())};
	}

	public set_signals(sig_x: ISignalConfig, sig_y: ISignalConfig[]): void {
		this.change_sig_x(sig_x);
		this.change_sig_y(sig_y);
	}

	/**
	 * Updates the signal config for the x-axis. If the new signal config is different from the old one,
	 * then all data series are cleared.
	 * @param sig_x - The new signal config for the x-axis.
	 */
	protected change_sig_x(config: ISignalConfig): void {
		if (!(this.sig_x.compare_to(config))) {
			this.data_series.forEach((ds) => ds.clear());
			this.sig_x.set_config(config);
		}
	}

	/**
	 * Updates the signal configs for the y-axis.
	 * If old signals are no longer present in the new list, then the corresponding plots are removed.
	 * If new signals are present in the new list, then new plots are created.
	 * @param sig_y - The new signal configs for the y-axis.
	 */
	protected change_sig_y(sig_y: ISignalConfig[]): void {
		const new_signals = sig_y.map((config) => Signal.from_config(config));

		// Note: Can be faster
		
		// Remove all signals that should no longer be drawn
		this.sig_y.forEach((old_sig, at) =>{
			let is_old = true;
			new_signals.forEach((new_sig) => {
				if (new_sig.compare_to(old_sig)){
					is_old = false;
				}
			});
			if (is_old) {
				this.sig_y.splice(at,1);
				this.remove_renderable(at);
			}
		});

		// Add all new signals that are not being drawn
		new_signals.forEach((new_sig) =>{
			let is_new = true;
			this.sig_y.forEach((old_sig) => {
				if (new_sig.compare_to(old_sig)){
					old_sig.name = new_sig.name;
					is_new = false;
				}
			});
			if (is_new) {
				this.sig_y.push(new_sig);
				this.add_renderable(-1);
			}
		});
    }

	/**
	 * Access the data with the given signal config and throws errors.
	 * @param data - The data to access
	 * @param sig - The signal config to access
	 * @returns data[sig.sig_key][sig.sig_idx]
	 */
	protected check_and_fetch(data: IArrayDict, sig: Signal | undefined): NumberArray {
		if (sig === undefined) return [];
		if (!(sig.key in data)) return []; //throw new Error(`sig_key ${sig_key} not in data`);
		if (sig.idx >= data[sig.key].length) return []; //throw new Error(`sig_idx ${sig_idx} out of bounds`);

		return data[sig.key][sig.idx] as NumberArray;
	}

	/**
	 * A function that specifies how to create the renderable series, dataseries etc. for each subclass.
	 * @ param at - The index of the renderable series to add, -1 for last.
	 */
	protected abstract add_renderable(at: number): void;

	/**
	 * A function that specifies how to remove the renderable series, dataseries etc.
	 * @param at - The index of the renderable series to remove, -1 for last.
	 */
	protected remove_renderable(at: number): void {
		if (at === -1) at = this.renderable_series.length - 1;
		if (at >= this.renderable_series.length) return;

		this.surface.renderableSeries.remove(this.renderable_series[at]);
		this.renderable_series[at]?.delete();
		this.renderable_series.splice(at, 1);

		// this.data_series[at]?.clear();
		this.data_series[at]?.delete();
		this.data_series.splice(at, 1);
	}


	// ################################## Interface implementations ##################################

	public abstract update(data: IArrayDict): void;

	public delete(): void {
		this.surface.xAxes.remove(this.x_axis);
		this.surface.yAxes.remove(this.y_axis);
		this.x_axis.delete();
		this.y_axis.delete();

		this.renderable_series.forEach((rs) => rs.delete());
		this.data_series.forEach((ds) => ds.delete());
		
		this.surface.delete();
	}

}<|MERGE_RESOLUTION|>--- conflicted
+++ resolved
@@ -131,20 +131,6 @@
 	}
 
 	/**
-<<<<<<< HEAD
-	 * Access the data with the given signal config and throws errors.
-	 * @param data - The data to access
-	 * @param sig - The signal config to access
-	 * @returns data[sig.sig_key][sig.sig_idx]
-	 */
-	protected fetch_and_check(data: ArrayDict, sig: SignalConfig): NumberArray {
-		const sig_key = sig.sig_key;
-		const sig_idx = sig.sig_idx;
-		if (!(sig_key in data)) return []; //throw new Error(`sig_key ${sig_key} not in data`);
-		if (sig_idx >= data[sig_key].length) return []; //throw new Error(`sig_idx ${sig_idx} out of bounds`);
-
-		return data[sig_key][sig_idx] as NumberArray;
-=======
 	 * Calls each update option functions.
 	 * @param options - The new plot options
 	 */
@@ -152,7 +138,6 @@
 
 	public get_options(): PlotOptions {
 		return this.options;
->>>>>>> 5d078d96
 	}
 
 	public set_options(options: PlotOptions): void {
