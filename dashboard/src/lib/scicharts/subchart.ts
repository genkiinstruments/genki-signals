--- conflicted
+++ resolved
@@ -51,17 +51,9 @@
 			case 'bar':
 				return new Bar(this.wasm_context, this.sub_chart_surface, plot_options as BarPlotOptions);
 			case 'trace':
-<<<<<<< HEAD
 				return new Trace(this.wasm_context, this.sub_chart_surface, plot_options as TracePlotOptions);
-=======
-				return new Trace(
-					this.wasm_context,
-					this.sub_chart_surface,
-					plot_options as TracePlotOptions
-				);
 			case 'spectrogram':
 				return new Spectrogram(this.wasm_context, this.sub_chart_surface, plot_options as SpectrogramPlotOptions);
->>>>>>> e8f211a9
 			case 'no_type':
 				throw new Error('No plot type specified');
 			default:
