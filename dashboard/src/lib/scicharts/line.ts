import {
	EAutoRange,
	FastLineRenderableSeries,
	NumberRange,
	NumericAxis,
	SciChartSubSurface,
	SciChartSurface,
	XyDataSeries,
	MouseWheelZoomModifier,
	ZoomExtentsModifier,
	ZoomPanModifier,
	EZoomState,
	type TSciChart,
} from 'scichart';

import { BasePlot, get_default_plot_options, type PlotOptions } from './baseplot';
import { Signal, type ISignalConfig } from './signal';
import type { IArrayDict } from './interfaces';

export interface LinePlotOptions extends PlotOptions {
	/** If auto range is true, then y_domain_max and y_domain_min are not used */
	auto_range: boolean;
	y_domain_max: number;
	y_domain_min: number;
	n_visible_points: number;
}
export function get_default_line_plot_options(): LinePlotOptions {
	return {
		...get_default_plot_options(),
		name: 'Line',
		auto_range: true,
		y_domain_max: 1,
		y_domain_min: 0,
		n_visible_points: 1000
	};
}

export class Line extends BasePlot {
	x_axis: NumericAxis;
	y_axis: NumericAxis;
	options: LinePlotOptions;

	renderable_series: FastLineRenderableSeries[] = [];
	data_series: XyDataSeries[] = [];

	constructor(
		wasm_context: TSciChart,
		surface: SciChartSubSurface,
		plot_options: LinePlotOptions = get_default_line_plot_options(),
		sig_x_config: ISignalConfig = { key: '', idx: 0 },
		sig_y_config: ISignalConfig[] = []
	) {
		super(wasm_context, surface, sig_x_config, sig_y_config);

		this.x_axis = new NumericAxis(this.wasm_context);
		this.y_axis = new NumericAxis(this.wasm_context);
		this.surface.xAxes.add(this.x_axis);
		this.surface.yAxes.add(this.y_axis);

		this.options = plot_options;

		this.surface.chartModifiers.add(new MouseWheelZoomModifier());
        this.surface.chartModifiers.add(new ZoomPanModifier());
        this.surface.chartModifiers.add(new ZoomExtentsModifier({isAnimated: false}));
		// this.surface.chartModifiers.add(new LegendModifier({showCheckBoxes: false, showSeriesMarkers: true}));

		this.update_y_domain();
		this.update_axes_alignment();
		this.update_axes_flipping();
		this.update_axes_visibility();
	}

	private update_x_domain(): void {
		const x_max = this.get_native_x(-1);
		const x_min = this.get_native_x(-this.options.n_visible_points);
		this.x_axis.visibleRange = new NumberRange(x_min, x_max);
	}


	private update_y_domain(): void {
		if (this.options.auto_range) {
			this.y_axis.autoRange = EAutoRange.Always;
		} else {
			this.y_axis.autoRange = EAutoRange.Never;
			this.y_axis.visibleRange = new NumberRange(
				this.options.y_domain_min,
				this.options.y_domain_max
			);
		}
	}


	public update(data: IArrayDict): void {
		const x = this.check_and_fetch(data, this.sig_x);

		this.sig_y.forEach((sig, i) => {
			const y = this.check_and_fetch(data, sig);
			this.data_series[i].appendRange(x, y);
		});

		if (this.sig_y.length === 0 || this.surface.zoomState == EZoomState.UserZooming) return;

		this.update_x_domain();
	}

<<<<<<< HEAD
	private create_plot(): void {
=======
	protected add_renderable(at: number = -1): void {
		if (at === -1) at = this.renderable_series.length;
		if (at > this.renderable_series.length) return;

>>>>>>> 5d078d96
		const data_series = new XyDataSeries(this.wasm_context);
		data_series.isSorted = this.options.data_is_sorted;
		data_series.containsNaN = this.options.data_contains_nan;

		const renderable_series = new FastLineRenderableSeries(this.wasm_context);
		renderable_series.dataSeries = data_series;

		this.surface.renderableSeries.add(renderable_series);
		this.renderable_series.splice(at, 0, renderable_series);
		this.data_series.splice(at, 0, data_series);
	}


	public update_all_options(options: LinePlotOptions): void {
		this.options = options;
		
		this.update_x_domain();
		this.update_y_domain();
		this.update_axes_alignment();
		this.update_axes_flipping();
		this.update_axes_visibility();
		this.update_data_optimizations();
	}
}<|MERGE_RESOLUTION|>--- conflicted
+++ resolved
@@ -103,14 +103,10 @@
 		this.update_x_domain();
 	}
 
-<<<<<<< HEAD
-	private create_plot(): void {
-=======
 	protected add_renderable(at: number = -1): void {
 		if (at === -1) at = this.renderable_series.length;
 		if (at > this.renderable_series.length) return;
 
->>>>>>> 5d078d96
 		const data_series = new XyDataSeries(this.wasm_context);
 		data_series.isSorted = this.options.data_is_sorted;
 		data_series.containsNaN = this.options.data_contains_nan;
